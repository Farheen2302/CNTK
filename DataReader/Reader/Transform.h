#pragma once

#include <vector>
#include "DataDeserializer.h"

namespace Microsoft { namespace MSR { namespace CNTK {

    class ConfigParameters;

    // Defines a sequence.
    struct Sequences
    {
        Sequences() : m_endOfEpoch(false)
        {}

<<<<<<< HEAD
        // Data per stream. Id in the vector corresponds to the stream id returned from GetInputs.
        std::vector<std::vector<SequenceData>> m_data;
=======
        // Data per stream. Id in the outer vector have to corresponds to the stream id provided in the Initialize.
        std::vector<std::vector<Sequence>> m_data;
>>>>>>> 0fb7ebb9

        // End of epoch.
        bool m_endOfEpoch;

        Sequences(Sequences&& other)
            : m_data(std::move(other.m_data))
            , m_endOfEpoch(std::move(other.m_endOfEpoch))
        {
        }
    };

    class Transformer;
    typedef std::shared_ptr<Transformer> TransformerPtr;

    // Defines a data transformation interface.
    class Transformer
    {
    public:
        // Initialization.
        virtual void Initialize(
            TransformerPtr inputTransformer,
            const ConfigParameters& readerConfig,
            const std::vector<InputDescriptionPtr>& inputs) = 0;

        // Sets current epoch configuration.
        virtual void SetEpochConfiguration(const EpochConfiguration& config) = 0;

        // Gets next sequences.
<<<<<<< HEAD
        virtual Sequences GetNextSequences(size_t count) = 0;
=======
        // The return value can be used till the next call to GetNextSequences.
        virtual SequencesData GetNextSequences(size_t count) = 0;
>>>>>>> 0fb7ebb9

        virtual ~Transformer() = 0 {}
    };
}}}<|MERGE_RESOLUTION|>--- conflicted
+++ resolved
@@ -13,13 +13,8 @@
         Sequences() : m_endOfEpoch(false)
         {}
 
-<<<<<<< HEAD
-        // Data per stream. Id in the vector corresponds to the stream id returned from GetInputs.
+        // Data per stream. Id in the outer vector have to corresponds to the stream id provided in the Initialize.
         std::vector<std::vector<SequenceData>> m_data;
-=======
-        // Data per stream. Id in the outer vector have to corresponds to the stream id provided in the Initialize.
-        std::vector<std::vector<Sequence>> m_data;
->>>>>>> 0fb7ebb9
 
         // End of epoch.
         bool m_endOfEpoch;
@@ -48,12 +43,8 @@
         virtual void SetEpochConfiguration(const EpochConfiguration& config) = 0;
 
         // Gets next sequences.
-<<<<<<< HEAD
+        // The return value can be used till the next call to GetNextSequences.
         virtual Sequences GetNextSequences(size_t count) = 0;
-=======
-        // The return value can be used till the next call to GetNextSequences.
-        virtual SequencesData GetNextSequences(size_t count) = 0;
->>>>>>> 0fb7ebb9
 
         virtual ~Transformer() = 0 {}
     };
