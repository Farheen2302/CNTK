--- conflicted
+++ resolved
@@ -145,11 +145,8 @@
             label.data = m_labelGenerator->GetLabelDataFor(imageSequence.classId);
             label.layout = m_labelSampleLayout;
             label.numberOfSamples = imageSequence.numberOfSamples;
-<<<<<<< HEAD
-            result[i] = std::move(std::vector<Sequence> { image, label });
-=======
-            result.push_back(std::vector<SequenceData> { image, label });
->>>>>>> 4845bda4
+
+            result[i] = std::move(std::vector<SequenceData> { image, label });
         }
 
         return result;
