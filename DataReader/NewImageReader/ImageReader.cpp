--- conflicted
+++ resolved
@@ -34,15 +34,9 @@
         assert(inputs.size() == 2);
         const auto & features = inputs[configHelper->GetFeatureInputIndex()];
 
-<<<<<<< HEAD
-        TransformerPtr cropper = std::make_shared<CropTransform>(randomizer, features->name, config(features->name), m_seed);
-        TransformerPtr scaler = std::make_shared<ScaleTransform>(cropper, features->name, m_seed, m_elementType == et_float ? CV_32F : CV_64F, config(features->name));
-        TransformerPtr mean = std::make_shared<MeanTransform>(scaler, features->name);
-=======
         TransformerPtr cropper = std::make_shared<CropTransform>(randomizer, features->id, config(features->name), m_seed);
-        TransformerPtr scaler = std::make_shared<ScaleTransform>(cropper, features->id, m_seed, m_elementSize == 4 ? CV_32F : CV_64F, config(features->name));
+        TransformerPtr scaler = std::make_shared<ScaleTransform>(cropper, features->id, m_seed, m_elementType == et_float ? CV_32F : CV_64F, config(features->name));
         TransformerPtr mean = std::make_shared<MeanTransform>(scaler, features->id);
->>>>>>> 7a0210b4
         m_transformer = mean;
     }
 
@@ -58,15 +52,11 @@
         assert(config.totalSize > 0);
 
         m_transformer->SetEpochConfiguration(config);
-<<<<<<< HEAD
         m_packer = std::make_shared<FrameModePacker>(
             m_transformer, 
             config.minibatchSize, 
             m_elementType == et_float ? sizeof(float) : sizeof(double),
-            m_transformer->GetInputs());
-=======
-        m_packer = std::make_shared<FrameModePacker>(m_transformer, config.minibatchSize, m_elementSize, m_transformer->GetInputs() /* TODO */);
->>>>>>> 7a0210b4
+            m_transformer->GetInputs()/* TODO */);
     }
 
     Minibatch ImageReader::ReadMinibatch()
